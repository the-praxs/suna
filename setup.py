#!/usr/bin/env python3
import os
import sys
import time
import platform
import subprocess
import re
import json
import secrets
import base64

# --- Constants ---
IS_WINDOWS = platform.system() == "Windows"
PROGRESS_FILE = ".setup_progress"
ENV_DATA_FILE = ".setup_env.json"


# --- ANSI Colors ---
class Colors:
    HEADER = "\033[95m"
    BLUE = "\033[94m"
    CYAN = "\033[96m"
    GREEN = "\033[92m"
    YELLOW = "\033[93m"
    RED = "\033[91m"
    ENDC = "\033[0m"
    BOLD = "\033[1m"
    UNDERLINE = "\033[4m"


# --- UI Helpers ---
def print_banner():
    """Prints the Suna setup banner."""
    print(
        f"""
{Colors.BLUE}{Colors.BOLD}
   ███████╗██╗   ██╗███╗   ██╗ █████╗ 
   ██╔════╝██║   ██║████╗  ██║██╔══██╗
   ███████╗██║   ██║██╔██╗ ██║███████║
   ╚════██║██║   ██║██║╚██╗██║██╔══██║
   ███████║╚██████╔╝██║ ╚████║██║  ██║
   ╚══════╝ ╚═════╝ ╚═╝  ╚═══╝╚═╝  ╚═╝
                                      
   Installation Wizard
{Colors.ENDC}
"""
    )


def print_step(step_num, total_steps, step_name):
    """Prints a formatted step header."""
    print(
        f"\n{Colors.BLUE}{Colors.BOLD}Step {step_num}/{total_steps}: {step_name}{Colors.ENDC}"
    )
    print(f"{Colors.CYAN}{'='*50}{Colors.ENDC}\n")


def print_info(message):
    """Prints an informational message."""
    print(f"{Colors.CYAN}ℹ️  {message}{Colors.ENDC}")


def print_success(message):
    """Prints a success message."""
    print(f"{Colors.GREEN}✅  {message}{Colors.ENDC}")


def print_warning(message):
    """Prints a warning message."""
    print(f"{Colors.YELLOW}⚠️  {message}{Colors.ENDC}")


def print_error(message):
    """Prints an error message."""
    print(f"{Colors.RED}❌  {message}{Colors.ENDC}")


# --- Environment File Parsing ---
def parse_env_file(filepath):
    """Parses a .env file and returns a dictionary of key-value pairs."""
    env_vars = {}
    if not os.path.exists(filepath):
        return env_vars

    try:
        with open(filepath, "r") as f:
            for line in f:
                line = line.strip()
                # Skip empty lines and comments
                if not line or line.startswith("#"):
                    continue
                # Handle key=value pairs
                if "=" in line:
                    key, value = line.split("=", 1)
                    key = key.strip()
                    value = value.strip()
                    # Remove quotes if present
                    if value.startswith('"') and value.endswith('"'):
                        value = value[1:-1]
                    elif value.startswith("'") and value.endswith("'"):
                        value = value[1:-1]
                    env_vars[key] = value
    except Exception as e:
        print_warning(f"Could not parse {filepath}: {e}")

    return env_vars


def load_existing_env_vars():
    """Loads existing environment variables from .env files."""
    backend_env = parse_env_file(os.path.join("backend", ".env"))
    frontend_env = parse_env_file(os.path.join("frontend", ".env.local"))

    # Organize the variables by category
    existing_vars = {
        "supabase": {
            "SUPABASE_URL": backend_env.get("SUPABASE_URL", ""),
            "SUPABASE_ANON_KEY": backend_env.get("SUPABASE_ANON_KEY", ""),
            "SUPABASE_SERVICE_ROLE_KEY": backend_env.get(
                "SUPABASE_SERVICE_ROLE_KEY", ""
            ),
        },
        "daytona": {
            "DAYTONA_API_KEY": backend_env.get("DAYTONA_API_KEY", ""),
            "DAYTONA_SERVER_URL": backend_env.get("DAYTONA_SERVER_URL", ""),
            "DAYTONA_TARGET": backend_env.get("DAYTONA_TARGET", ""),
        },
        "llm": {
            "OPENAI_API_KEY": backend_env.get("OPENAI_API_KEY", ""),
            "ANTHROPIC_API_KEY": backend_env.get("ANTHROPIC_API_KEY", ""),
            "OPENROUTER_API_KEY": backend_env.get("OPENROUTER_API_KEY", ""),
            "MODEL_TO_USE": backend_env.get("MODEL_TO_USE", ""),
        },
        "search": {
            "TAVILY_API_KEY": backend_env.get("TAVILY_API_KEY", ""),
            "FIRECRAWL_API_KEY": backend_env.get("FIRECRAWL_API_KEY", ""),
            "FIRECRAWL_URL": backend_env.get("FIRECRAWL_URL", ""),
        },
        "rapidapi": {
            "RAPID_API_KEY": backend_env.get("RAPID_API_KEY", ""),
        },
        "smithery": {
            "SMITHERY_API_KEY": backend_env.get("SMITHERY_API_KEY", ""),
        },
        "qstash": {
            "QSTASH_URL": backend_env.get("QSTASH_URL", ""),
            "QSTASH_TOKEN": backend_env.get("QSTASH_TOKEN", ""),
            "QSTASH_CURRENT_SIGNING_KEY": backend_env.get(
                "QSTASH_CURRENT_SIGNING_KEY", ""
            ),
            "QSTASH_NEXT_SIGNING_KEY": backend_env.get("QSTASH_NEXT_SIGNING_KEY", ""),
        },
        "webhook": {
            "WEBHOOK_BASE_URL": backend_env.get("WEBHOOK_BASE_URL", ""),
        },
        "slack": {
            "SLACK_CLIENT_ID": backend_env.get("SLACK_CLIENT_ID", ""),
            "SLACK_CLIENT_SECRET": backend_env.get("SLACK_CLIENT_SECRET", ""),
            "SLACK_REDIRECT_URI": backend_env.get("SLACK_REDIRECT_URI", ""),
        },
        "mcp": {
            "MCP_CREDENTIAL_ENCRYPTION_KEY": backend_env.get(
                "MCP_CREDENTIAL_ENCRYPTION_KEY", ""
            ),
        },
        "observability": {
            "AGENTOPS_API_KEY": backend_env.get("AGENTOPS_API_KEY", ""),
            "AGENTOPS_LOG_LEVEL": backend_env.get("AGENTOPS_LOG_LEVEL", "INFO"),
        },
        "frontend": {
            "NEXT_PUBLIC_SUPABASE_URL": frontend_env.get(
                "NEXT_PUBLIC_SUPABASE_URL", ""
            ),
            "NEXT_PUBLIC_SUPABASE_ANON_KEY": frontend_env.get(
                "NEXT_PUBLIC_SUPABASE_ANON_KEY", ""
            ),
            "NEXT_PUBLIC_BACKEND_URL": frontend_env.get("NEXT_PUBLIC_BACKEND_URL", ""),
            "NEXT_PUBLIC_URL": frontend_env.get("NEXT_PUBLIC_URL", ""),
            "NEXT_PUBLIC_ENV_MODE": frontend_env.get("NEXT_PUBLIC_ENV_MODE", ""),
        },
    }

    return existing_vars


def mask_sensitive_value(value, show_last=4):
    """Masks sensitive values for display, showing only the last few characters."""
    if not value or len(value) <= show_last:
        return value
    return "*" * (len(value) - show_last) + value[-show_last:]


# --- State Management ---
def save_progress(step, data):
    """Saves the current step and collected data."""
    with open(PROGRESS_FILE, "w") as f:
        json.dump({"step": step, "data": data}, f)


def load_progress():
    """Loads the last saved step and data."""
    if os.path.exists(PROGRESS_FILE):
        with open(PROGRESS_FILE, "r") as f:
            try:
                return json.load(f)
            except (json.JSONDecodeError, KeyError):
                return {"step": 0, "data": {}}
    return {"step": 0, "data": {}}


# --- Validators ---
def validate_url(url, allow_empty=False):
    """Validates a URL format."""
    if allow_empty and not url:
        return True
    pattern = re.compile(
        r"^(?:http|https)://"
        r"(?:(?:[A-Z0-9](?:[A-Z0-9-]{0,61}[A-Z0-9])?\.)+(?:[A-Z]{2,6}\.?|[A-Z0-9-]{2,}\.?)|"
        r"localhost|"
        r"\d{1,3}\.\d{1,3}\.\d{1,3}\.\d{1,3})"
        r"(?::\d+)?"
        r"(?:/?|[/?]\S+)$",
        re.IGNORECASE,
    )
    return bool(pattern.match(url))


def validate_api_key(api_key, allow_empty=False):
    """Performs a basic validation for an API key."""
    if allow_empty and not api_key:
        return True
    return bool(api_key and len(api_key) >= 10)


def generate_encryption_key():
    """Generates a secure base64-encoded encryption key for MCP credentials."""
    # Generate 32 random bytes (256 bits)
    key_bytes = secrets.token_bytes(32)
    # Encode as base64
    return base64.b64encode(key_bytes).decode("utf-8")


# --- Main Setup Class ---
class SetupWizard:
    def __init__(self):
        progress = load_progress()
        self.current_step = progress.get("step", 0)

        # Load existing environment variables from .env files
        existing_env_vars = load_existing_env_vars()

        # Start with existing values, then override with any saved progress
        self.env_vars = {
            "setup_method": None,
            "supabase": existing_env_vars["supabase"],
            "daytona": existing_env_vars["daytona"],
            "llm": existing_env_vars["llm"],
            "search": existing_env_vars["search"],
            "rapidapi": existing_env_vars["rapidapi"],
            "smithery": existing_env_vars["smithery"],
            "qstash": existing_env_vars["qstash"],
            "slack": existing_env_vars["slack"],
            "webhook": existing_env_vars["webhook"],
            "mcp": existing_env_vars["mcp"],
            "observability": existing_env_vars.get("observability", {}),
        }

        # Override with any progress data (in case user is resuming)
        saved_data = progress.get("data", {})
        for key, value in saved_data.items():
            if key in self.env_vars and isinstance(value, dict):
                self.env_vars[key].update(value)
            else:
                self.env_vars[key] = value

<<<<<<< HEAD
        self.total_steps = 15
=======
        self.total_steps = 16
>>>>>>> 75dc15f9

    def show_current_config(self):
        """Shows the current configuration status."""
        config_items = []

        # Check Supabase
        if self.env_vars["supabase"]["SUPABASE_URL"]:
            config_items.append(f"{Colors.GREEN}✓{Colors.ENDC} Supabase")
        else:
            config_items.append(f"{Colors.YELLOW}○{Colors.ENDC} Supabase")

        # Check Daytona
        if self.env_vars["daytona"]["DAYTONA_API_KEY"]:
            config_items.append(f"{Colors.GREEN}✓{Colors.ENDC} Daytona")
        else:
            config_items.append(f"{Colors.YELLOW}○{Colors.ENDC} Daytona")

        # Check LLM providers
        llm_keys = [
            k
            for k in self.env_vars["llm"]
            if k != "MODEL_TO_USE" and self.env_vars["llm"][k]
        ]
        if llm_keys:
            providers = [k.split("_")[0].capitalize() for k in llm_keys]
            config_items.append(
                f"{Colors.GREEN}✓{Colors.ENDC} LLM ({', '.join(providers)})"
            )
        else:
            config_items.append(f"{Colors.YELLOW}○{Colors.ENDC} LLM providers")

        # Check Search APIs
        search_configured = (
            self.env_vars["search"]["TAVILY_API_KEY"]
            and self.env_vars["search"]["FIRECRAWL_API_KEY"]
        )
        if search_configured:
            config_items.append(f"{Colors.GREEN}✓{Colors.ENDC} Search APIs")
        else:
            config_items.append(f"{Colors.YELLOW}○{Colors.ENDC} Search APIs")

        # Check RapidAPI (optional)
        if self.env_vars["rapidapi"]["RAPID_API_KEY"]:
            config_items.append(f"{Colors.GREEN}✓{Colors.ENDC} RapidAPI (optional)")
        else:
            config_items.append(f"{Colors.CYAN}○{Colors.ENDC} RapidAPI (optional)")

        # Check Smithery (optional)
        if self.env_vars["smithery"]["SMITHERY_API_KEY"]:
            config_items.append(f"{Colors.GREEN}✓{Colors.ENDC} Smithery (optional)")
        else:
            config_items.append(f"{Colors.CYAN}○{Colors.ENDC} Smithery (optional)")

        # Check QStash (required)
        if self.env_vars["qstash"]["QSTASH_TOKEN"]:
            config_items.append(f"{Colors.GREEN}✓{Colors.ENDC} QStash & Webhooks")
        else:
            config_items.append(f"{Colors.YELLOW}○{Colors.ENDC} QStash & Webhooks")

        # Check MCP encryption key
        if self.env_vars["mcp"]["MCP_CREDENTIAL_ENCRYPTION_KEY"]:
            config_items.append(f"{Colors.GREEN}✓{Colors.ENDC} MCP encryption key")
        else:
            config_items.append(f"{Colors.YELLOW}○{Colors.ENDC} MCP encryption key")

<<<<<<< HEAD
        # Check AgentOps observability (optional)
        if self.env_vars.get("observability", {}).get("AGENTOPS_API_KEY"):
            config_items.append(f"{Colors.GREEN}✓{Colors.ENDC} AgentOps (optional)")
        else:
            config_items.append(f"{Colors.CYAN}○{Colors.ENDC} AgentOps (optional)")
=======
        # Check Slack configuration
        if self.env_vars["slack"]["SLACK_CLIENT_ID"]:
            config_items.append(f"{Colors.GREEN}✓{Colors.ENDC} Slack (optional)")
        else:
            config_items.append(f"{Colors.CYAN}○{Colors.ENDC} Slack (optional)")

        # Check Webhook configuration
        if self.env_vars["webhook"]["WEBHOOK_BASE_URL"]:
            config_items.append(f"{Colors.GREEN}✓{Colors.ENDC} Webhook")
        else:
            config_items.append(f"{Colors.YELLOW}○{Colors.ENDC} Webhook")
>>>>>>> 75dc15f9

        if any("✓" in item for item in config_items):
            print_info("Current configuration status:")
            for item in config_items:
                print(f"  {item}")
            print()

    def run(self):
        """Runs the setup wizard."""
        print_banner()
        print(
            "This wizard will guide you through setting up Suna, an open-source generalist AI agent.\n"
        )

        # Show current configuration status
        self.show_current_config()

        try:
            self.run_step(1, self.choose_setup_method)
            self.run_step(2, self.check_requirements)
            self.run_step(3, self.collect_supabase_info)
            self.run_step(4, self.collect_daytona_info)
            self.run_step(5, self.collect_llm_api_keys)
            self.run_step(6, self.collect_search_api_keys)
            self.run_step(7, self.collect_rapidapi_keys)
            self.run_step(8, self.collect_smithery_keys)
            self.run_step(9, self.collect_qstash_keys)
            self.run_step(10, self.collect_mcp_keys)
<<<<<<< HEAD
            self.run_step(11, self.collect_observability_keys)
            self.run_step(12, self.configure_env_files)
            self.run_step(13, self.setup_supabase_database)
            self.run_step(14, self.install_dependencies)
            self.run_step(15, self.start_suna)
=======
            self.run_step(11, self.collect_slack_keys)
            self.run_step(12, self.collect_webhook_keys)
            self.run_step(13, self.configure_env_files)
            self.run_step(14, self.setup_supabase_database)
            self.run_step(15, self.install_dependencies)
            self.run_step(16, self.start_suna)
>>>>>>> 75dc15f9

            self.final_instructions()

        except KeyboardInterrupt:
            print("\n\nSetup interrupted. Your progress has been saved.")
            print("You can resume setup anytime by running this script again.")
            sys.exit(1)
        except Exception as e:
            print_error(f"An unexpected error occurred: {e}")
            print_error(
                "Please check the error message and try running the script again."
            )
            sys.exit(1)

    def run_step(self, step_number, step_function, *args, **kwargs):
        """Executes a setup step if it hasn't been completed."""
        if self.current_step < step_number:
            step_function(*args, **kwargs)
            self.current_step = step_number
            save_progress(self.current_step, self.env_vars)

    def choose_setup_method(self):
        """Asks the user to choose between Docker and manual setup."""
        print_step(1, self.total_steps, "Choose Setup Method")

        if self.env_vars.get("setup_method"):
            print_info(
                f"Continuing with '{self.env_vars['setup_method']}' setup method."
            )
            return

        print_info(
            "You can start Suna using either Docker Compose or by manually starting the services."
        )
        print(f"\n{Colors.CYAN}How would you like to set up Suna?{Colors.ENDC}")
        print(
            f"{Colors.CYAN}[1] {Colors.GREEN}Docker Compose{Colors.ENDC} {Colors.CYAN}(recommended, starts all services automatically){Colors.ENDC}"
        )
        print(
            f"{Colors.CYAN}[2] {Colors.GREEN}Manual{Colors.ENDC} {Colors.CYAN}(requires installing dependencies and running services manually){Colors.ENDC}\n"
        )

        while True:
            choice = input("Enter your choice (1 or 2): ").strip()
            if choice == "1":
                self.env_vars["setup_method"] = "docker"
                break
            elif choice == "2":
                self.env_vars["setup_method"] = "manual"
                break
            else:
                print_error(
                    "Invalid selection. Please enter '1' for Docker or '2' for Manual."
                )
        print_success(f"Selected '{self.env_vars['setup_method']}' setup.")

    def check_requirements(self):
        """Checks if all required tools for the chosen setup method are installed."""
        print_step(2, self.total_steps, "Checking Requirements")

        if self.env_vars["setup_method"] == "docker":
            requirements = {
                "git": "https://git-scm.com/downloads",
                "docker": "https://docs.docker.com/get-docker/",
            }
        else:  # manual
            requirements = {
                "git": "https://git-scm.com/downloads",
                "uv": "https://github.com/astral-sh/uv#installation",
                "node": "https://nodejs.org/en/download/",
                "npm": "https://docs.npmjs.com/downloading-and-installing-node-js-and-npm",
                "docker": "https://docs.docker.com/get-docker/",  # For Redis/RabbitMQ
            }

        missing = []
        for cmd, url in requirements.items():
            try:
                cmd_to_check = cmd
                # On Windows, python3 is just python
                if IS_WINDOWS and cmd in ["python3", "pip3"]:
                    cmd_to_check = cmd.replace("3", "")

                subprocess.run(
                    [cmd_to_check, "--version"],
                    stdout=subprocess.PIPE,
                    stderr=subprocess.PIPE,
                    check=True,
                    shell=IS_WINDOWS,
                )
                print_success(f"{cmd} is installed.")
            except (subprocess.SubprocessError, FileNotFoundError):
                missing.append((cmd, url))
                print_error(f"{cmd} is not installed.")

        if missing:
            print_error(
                "\nMissing required tools. Please install them before continuing:"
            )
            for cmd, url in missing:
                print(f"  - {cmd}: {url}")
            sys.exit(1)

        self.check_docker_running()
        self.check_suna_directory()

    def check_docker_running(self):
        """Checks if the Docker daemon is running."""
        print_info("Checking if Docker is running...")
        try:
            subprocess.run(
                ["docker", "info"],
                stdout=subprocess.PIPE,
                stderr=subprocess.PIPE,
                check=True,
                shell=IS_WINDOWS,
            )
            print_success("Docker is running.")
            return True
        except subprocess.SubprocessError:
            print_error(
                "Docker is installed but not running. Please start Docker and try again."
            )
            sys.exit(1)

    def check_suna_directory(self):
        """Checks if the script is run from the correct project root directory."""
        print_info("Verifying project structure...")
        required_dirs = ["backend", "frontend"]
        required_files = ["README.md", "docker-compose.yaml"]

        for directory in required_dirs:
            if not os.path.isdir(directory):
                print_error(
                    f"'{directory}' directory not found. Make sure you're in the Suna repository root."
                )
                sys.exit(1)

        for file in required_files:
            if not os.path.isfile(file):
                print_error(
                    f"'{file}' not found. Make sure you're in the Suna repository root."
                )
                sys.exit(1)

        print_success("Suna repository detected.")
        return True

    def _get_input(
        self, prompt, validator, error_message, allow_empty=False, default_value=""
    ):
        """Helper to get validated user input with optional default value."""
        while True:
            # Show default value in prompt if it exists
            if default_value:
                # Mask sensitive values for display
                if "key" in prompt.lower() or "token" in prompt.lower():
                    display_default = mask_sensitive_value(default_value)
                else:
                    display_default = default_value
                full_prompt = (
                    f"{prompt}[{Colors.GREEN}{display_default}{Colors.ENDC}]: "
                )
            else:
                full_prompt = prompt

            value = input(full_prompt).strip()

            # Use default value if user just pressed Enter
            if not value and default_value:
                value = default_value

            if validator(value, allow_empty=allow_empty):
                return value
            print_error(error_message)

    def collect_supabase_info(self):
        """Collects Supabase project information from the user."""
        print_step(3, self.total_steps, "Collecting Supabase Information")

        # Check if we already have values configured
        has_existing = any(self.env_vars["supabase"].values())
        if has_existing:
            print_info(
                "Found existing Supabase configuration. Press Enter to keep current values or type new ones."
            )
        else:
            print_info(
                "You'll need a Supabase project. Visit https://supabase.com/dashboard/projects to create one."
            )
            print_info(
                "In your project settings, go to 'API' to find the required information."
            )
            input("Press Enter to continue once you have your project details...")

        self.env_vars["supabase"]["SUPABASE_URL"] = self._get_input(
            "Enter your Supabase Project URL (e.g., https://xyz.supabase.co): ",
            validate_url,
            "Invalid URL format. Please enter a valid URL.",
            default_value=self.env_vars["supabase"]["SUPABASE_URL"],
        )
        self.env_vars["supabase"]["SUPABASE_ANON_KEY"] = self._get_input(
            "Enter your Supabase anon key: ",
            validate_api_key,
            "This does not look like a valid key. It should be at least 10 characters.",
            default_value=self.env_vars["supabase"]["SUPABASE_ANON_KEY"],
        )
        self.env_vars["supabase"]["SUPABASE_SERVICE_ROLE_KEY"] = self._get_input(
            "Enter your Supabase service role key: ",
            validate_api_key,
            "This does not look like a valid key. It should be at least 10 characters.",
            default_value=self.env_vars["supabase"]["SUPABASE_SERVICE_ROLE_KEY"],
        )
        print_success("Supabase information saved.")

    def collect_daytona_info(self):
        """Collects Daytona API key."""
        print_step(4, self.total_steps, "Collecting Daytona Information")

        # Check if we already have values configured
        has_existing = bool(self.env_vars["daytona"]["DAYTONA_API_KEY"])
        if has_existing:
            print_info(
                "Found existing Daytona configuration. Press Enter to keep current values or type new ones."
            )
        else:
            print_info(
                "Suna uses Daytona for sandboxing. Visit https://app.daytona.io/ to create an account."
            )
            print_info("Then, generate an API key from the 'Keys' menu.")
            input("Press Enter to continue once you have your API key...")

        self.env_vars["daytona"]["DAYTONA_API_KEY"] = self._get_input(
            "Enter your Daytona API key: ",
            validate_api_key,
            "Invalid API key format. It should be at least 10 characters long.",
            default_value=self.env_vars["daytona"]["DAYTONA_API_KEY"],
        )

        # Set defaults if not already configured
        if not self.env_vars["daytona"]["DAYTONA_SERVER_URL"]:
            self.env_vars["daytona"][
                "DAYTONA_SERVER_URL"
            ] = "https://app.daytona.io/api"
        if not self.env_vars["daytona"]["DAYTONA_TARGET"]:
            self.env_vars["daytona"]["DAYTONA_TARGET"] = "us"

        print_success("Daytona information saved.")

        print_warning(
            "IMPORTANT: You must create a Suna snapshot in Daytona for it to work properly."
        )
        print_info(
            f"Visit {Colors.GREEN}https://app.daytona.io/dashboard/snapshots{Colors.ENDC}{Colors.CYAN} to create a snapshot."
        )
        print_info("Create a snapshot with these exact settings:")
        print_info(f"   - Name:\t\t{Colors.GREEN}kortix/suna:0.1.3{Colors.ENDC}")
        print_info(f"   - Image name:\t{Colors.GREEN}kortix/suna:0.1.3{Colors.ENDC}")
        print_info(
            f"   - Entrypoint:\t{Colors.GREEN}/usr/bin/supervisord -n -c /etc/supervisor/conf.d/supervisord.conf{Colors.ENDC}"
        )
        input("Press Enter to continue once you have created the snapshot...")

    def collect_llm_api_keys(self):
        """Collects LLM API keys for various providers."""
        print_step(5, self.total_steps, "Collecting LLM API Keys")

        # Check if we already have any LLM keys configured
        existing_keys = {
            k: v for k, v in self.env_vars["llm"].items() if v and k != "MODEL_TO_USE"
        }
        has_existing = bool(existing_keys)

        if has_existing:
            print_info("Found existing LLM API keys:")
            for key, value in existing_keys.items():
                provider_name = key.split("_")[0].capitalize()
                print_info(f"  - {provider_name}: {mask_sensitive_value(value)}")
            print_info(
                "You can add more providers or press Enter to keep existing configuration."
            )
        else:
            print_info(
                "Suna requires at least one LLM provider. Supported: OpenAI, Anthropic, OpenRouter."
            )

        # Don't clear existing keys if we're updating
        if not has_existing:
            self.env_vars["llm"] = {}

        while not any(
            k
            for k in self.env_vars["llm"]
            if k != "MODEL_TO_USE" and self.env_vars["llm"][k]
        ):
            providers = {
                "1": ("OpenAI", "OPENAI_API_KEY"),
                "2": ("Anthropic", "ANTHROPIC_API_KEY"),
                "3": ("OpenRouter", "OPENROUTER_API_KEY"),
            }
            print(
                f"\n{Colors.CYAN}Select LLM providers to configure (e.g., 1,3):{Colors.ENDC}"
            )
            for key, (name, env_key) in providers.items():
                current_value = self.env_vars["llm"].get(env_key, "")
                status = (
                    f" {Colors.GREEN}(configured){Colors.ENDC}" if current_value else ""
                )
                print(f"{Colors.CYAN}[{key}] {Colors.GREEN}{name}{Colors.ENDC}{status}")

            # Allow Enter to skip if we already have keys configured
            if has_existing:
                choices_input = input(
                    "Select providers (or press Enter to skip): "
                ).strip()
                if not choices_input:
                    break
            else:
                choices_input = input("Select providers: ").strip()

            choices = choices_input.replace(",", " ").split()
            selected_keys = {providers[c][1] for c in choices if c in providers}

            if not selected_keys and not has_existing:
                print_error("Invalid selection. Please choose at least one provider.")
                continue

            for key in selected_keys:
                provider_name = key.split("_")[0].capitalize()
                existing_value = self.env_vars["llm"].get(key, "")
                api_key = self._get_input(
                    f"Enter your {provider_name} API key: ",
                    validate_api_key,
                    "Invalid API key format.",
                    default_value=existing_value,
                )
                self.env_vars["llm"][key] = api_key

        # Set a default model if not already set
        if not self.env_vars["llm"].get("MODEL_TO_USE"):
            if self.env_vars["llm"].get("OPENAI_API_KEY"):
                self.env_vars["llm"]["MODEL_TO_USE"] = "openai/gpt-4o"
            elif self.env_vars["llm"].get("ANTHROPIC_API_KEY"):
                self.env_vars["llm"][
                    "MODEL_TO_USE"
                ] = "anthropic/claude-sonnet-4-20250514"
            elif self.env_vars["llm"].get("OPENROUTER_API_KEY"):
                self.env_vars["llm"][
                    "MODEL_TO_USE"
                ] = "openrouter/google/gemini-flash-1.5"

        print_success(
            f"LLM keys saved. Default model: {self.env_vars['llm'].get('MODEL_TO_USE', 'Not set')}"
        )

    def collect_search_api_keys(self):
        """Collects API keys for search and web scraping tools."""
        print_step(6, self.total_steps, "Collecting Search and Scraping API Keys")

        # Check if we already have values configured
        has_existing = any(self.env_vars["search"].values())
        if has_existing:
            print_info(
                "Found existing search API keys. Press Enter to keep current values or type new ones."
            )
        else:
            print_info("Suna uses Tavily for search and Firecrawl for web scraping.")
            print_info(
                "Get a Tavily key at https://tavily.com and a Firecrawl key at https://firecrawl.dev"
            )
            input("Press Enter to continue once you have your keys...")

        self.env_vars["search"]["TAVILY_API_KEY"] = self._get_input(
            "Enter your Tavily API key: ",
            validate_api_key,
            "Invalid API key.",
            default_value=self.env_vars["search"]["TAVILY_API_KEY"],
        )
        self.env_vars["search"]["FIRECRAWL_API_KEY"] = self._get_input(
            "Enter your Firecrawl API key: ",
            validate_api_key,
            "Invalid API key.",
            default_value=self.env_vars["search"]["FIRECRAWL_API_KEY"],
        )

        # Handle Firecrawl URL configuration
        current_url = self.env_vars["search"]["FIRECRAWL_URL"]
        is_self_hosted_default = (
            current_url and current_url != "https://api.firecrawl.dev"
        )

        if current_url:
            prompt = f"Are you self-hosting Firecrawl? (y/N) [Current: {'y' if is_self_hosted_default else 'N'}]: "
        else:
            prompt = "Are you self-hosting Firecrawl? (y/N): "

        response = input(prompt).lower().strip()
        if not response and current_url:
            # Use existing configuration
            is_self_hosted = is_self_hosted_default
        else:
            is_self_hosted = response == "y"

        if is_self_hosted:
            self.env_vars["search"]["FIRECRAWL_URL"] = self._get_input(
                "Enter your self-hosted Firecrawl URL: ",
                validate_url,
                "Invalid URL.",
                default_value=(
                    current_url if current_url != "https://api.firecrawl.dev" else ""
                ),
            )
        else:
            self.env_vars["search"]["FIRECRAWL_URL"] = "https://api.firecrawl.dev"

        print_success("Search and scraping keys saved.")

    def collect_rapidapi_keys(self):
        """Collects the optional RapidAPI key."""
        print_step(7, self.total_steps, "Collecting RapidAPI Key (Optional)")

        # Check if we already have a value configured
        existing_key = self.env_vars["rapidapi"]["RAPID_API_KEY"]
        if existing_key:
            print_info(
                f"Found existing RapidAPI key: {mask_sensitive_value(existing_key)}"
            )
            print_info("Press Enter to keep current value or type a new one.")
        else:
            print_info("A RapidAPI key enables extra tools like LinkedIn scraping.")
            print_info(
                "Get a key at https://rapidapi.com/. You can skip this and add it later."
            )

        rapid_api_key = self._get_input(
            "Enter your RapidAPI key (or press Enter to skip): ",
            validate_api_key,
            "The key seems invalid, but continuing. You can edit it later in backend/.env",
            allow_empty=True,
            default_value=existing_key,
        )
        self.env_vars["rapidapi"]["RAPID_API_KEY"] = rapid_api_key
        if rapid_api_key:
            print_success("RapidAPI key saved.")
        else:
            print_info("Skipping RapidAPI key.")

    def collect_smithery_keys(self):
        """Collects the optional Smithery API key."""
        print_step(8, self.total_steps, "Collecting Smithery API Key (Optional)")

        # Check if we already have a value configured
        existing_key = self.env_vars["smithery"]["SMITHERY_API_KEY"]
        if existing_key:
            print_info(
                f"Found existing Smithery API key: {mask_sensitive_value(existing_key)}"
            )
            print_info("Press Enter to keep current value or type a new one.")
        else:
            print_info(
                "A Smithery API key is only required for custom agents and workflows."
            )
            print_info(
                "Get a key at https://smithery.ai/. You can skip this and add it later."
            )

        smithery_api_key = self._get_input(
            "Enter your Smithery API key (or press Enter to skip): ",
            validate_api_key,
            "The key seems invalid, but continuing. You can edit it later in backend/.env",
            allow_empty=True,
            default_value=existing_key,
        )
        self.env_vars["smithery"]["SMITHERY_API_KEY"] = smithery_api_key
        if smithery_api_key:
            print_success("Smithery API key saved.")
        else:
            print_info("Skipping Smithery API key.")

    def collect_qstash_keys(self):
        """Collects the required QStash configuration."""
        print_step(
            9,
            self.total_steps,
            "Collecting QStash Configuration",
        )

        # Check if we already have values configured
        existing_token = self.env_vars["qstash"]["QSTASH_TOKEN"]
        if existing_token:
            print_info(
                f"Found existing QStash token: {mask_sensitive_value(existing_token)}"
            )
            print_info("Press Enter to keep current values or type new ones.")
        else:
            print_info(
                "QStash is required for Suna's background job processing and scheduling."
            )
            print_info(
                "QStash enables workflows, automated tasks, and webhook handling."
            )
            print_info("Get your credentials at https://console.upstash.com/qstash")
            input("Press Enter to continue once you have your QStash credentials...")

        qstash_token = self._get_input(
            "Enter your QStash token: ",
            validate_api_key,
            "Invalid QStash token format. It should be at least 10 characters long.",
            default_value=existing_token,
        )
        self.env_vars["qstash"]["QSTASH_TOKEN"] = qstash_token

        # Set default URL if not already configured
        if not self.env_vars["qstash"]["QSTASH_URL"]:
            self.env_vars["qstash"]["QSTASH_URL"] = "https://qstash.upstash.io"

        # Collect signing keys
        current_signing_key = self._get_input(
            "Enter your QStash current signing key: ",
            validate_api_key,
            "Invalid signing key format. It should be at least 10 characters long.",
            default_value=self.env_vars["qstash"]["QSTASH_CURRENT_SIGNING_KEY"],
        )
        self.env_vars["qstash"]["QSTASH_CURRENT_SIGNING_KEY"] = current_signing_key

        next_signing_key = self._get_input(
            "Enter your QStash next signing key: ",
            validate_api_key,
            "Invalid signing key format. It should be at least 10 characters long.",
            default_value=self.env_vars["qstash"]["QSTASH_NEXT_SIGNING_KEY"],
        )
        self.env_vars["qstash"]["QSTASH_NEXT_SIGNING_KEY"] = next_signing_key

        print_success("QStash configuration saved.")

    def collect_mcp_keys(self):
        """Collects the MCP configuration."""
        print_step(10, self.total_steps, "Collecting MCP Configuration")

        # Check if we already have an encryption key configured
        existing_key = self.env_vars["mcp"]["MCP_CREDENTIAL_ENCRYPTION_KEY"]
        if existing_key:
            print_info(
                f"Found existing MCP encryption key: {mask_sensitive_value(existing_key)}"
            )
            print_info("Using existing encryption key.")
        else:
            print_info("Generating a secure encryption key for MCP credentials...")
            self.env_vars["mcp"][
                "MCP_CREDENTIAL_ENCRYPTION_KEY"
            ] = generate_encryption_key()
            print_success("MCP encryption key generated.")

        print_success("MCP configuration saved.")

<<<<<<< HEAD
    def collect_observability_keys(self):
        """Collects the optional AgentOps observability configuration."""
        print_step(11, self.total_steps, "Collecting Observability Configuration (Optional)")

        # Check if we already have values configured
        existing_key = self.env_vars.get("observability", {}).get("AGENTOPS_API_KEY", "")
        existing_log_level = self.env_vars.get("observability", {}).get("AGENTOPS_LOG_LEVEL", "INFO")
        
        if existing_key:
            print_info(
                f"Found existing AgentOps API key: {mask_sensitive_value(existing_key)}"
            )
            print_info("Press Enter to keep current values or type new ones.")
        else:
            print_info("AgentOps provides observability and monitoring for your AI agents.")
            print_info(
                "Visit https://app.agentops.ai/settings/projects to create a project and get an API key."
            )
            print_info("This is optional - you can skip it and add it later.")

        # Initialize observability dict if it doesn't exist
        if "observability" not in self.env_vars:
            self.env_vars["observability"] = {}

        agentops_key = self._get_input(
            "Enter your AgentOps API key (or press Enter to skip): ",
            validate_api_key,
            "The key seems invalid, but continuing. You can edit it later in backend/.env",
            allow_empty=True,
            default_value=existing_key,
        )
        self.env_vars["observability"]["AGENTOPS_API_KEY"] = agentops_key

        if agentops_key:
            # Ask for log level only if API key is provided
            print_info("AgentOps log levels: DEBUG, INFO, WARNING, ERROR")
            log_level_prompt = f"Enter log level (or press Enter for default) [{Colors.GREEN}{existing_log_level}{Colors.ENDC}]: "
            log_level = input(log_level_prompt).strip().upper()
            
            if not log_level:
                log_level = existing_log_level
            elif log_level not in ["DEBUG", "INFO", "WARNING", "ERROR"]:
                print_warning(f"Invalid log level '{log_level}'. Using default 'INFO'.")
                log_level = "INFO"
            
            self.env_vars["observability"]["AGENTOPS_LOG_LEVEL"] = log_level
            print_success(f"AgentOps configuration saved with log level: {log_level}")
        else:
            # Set default log level even if no API key
            self.env_vars["observability"]["AGENTOPS_LOG_LEVEL"] = "INFO"
            print_info("Skipping AgentOps configuration.")

    def configure_env_files(self):
        """Configures and writes the .env files for frontend and backend."""
        print_step(12, self.total_steps, "Configuring Environment Files")
=======
    def collect_slack_keys(self):
        """Collects the optional Slack configuration."""
        print_step(11, self.total_steps, "Collecting Slack Configuration (Optional)")

        # Check if we already have values configured
        has_existing = any(self.env_vars["slack"].values())
        if has_existing:
            print_info(
                "Found existing Slack configuration. Press Enter to keep current values or type new ones."
            )
        else:
            print_info("Slack integration enables communication and notifications.")
            print_info("Create a Slack app at https://api.slack.com/apps to get your credentials.")
            print_info("You can skip this step and configure Slack later.")

        # Ask if user wants to configure Slack
        if not has_existing:
            configure_slack = input("Do you want to configure Slack integration? (y/N): ").lower().strip()
            if configure_slack != 'y':
                print_info("Skipping Slack configuration.")
                return

        self.env_vars["slack"]["SLACK_CLIENT_ID"] = self._get_input(
            "Enter your Slack Client ID (or press Enter to skip): ",
            validate_api_key,
            "Invalid Slack Client ID format. It should be a valid API key.",
            allow_empty=True,
            default_value=self.env_vars["slack"]["SLACK_CLIENT_ID"],
        )
        
        if self.env_vars["slack"]["SLACK_CLIENT_ID"]:
            self.env_vars["slack"]["SLACK_CLIENT_SECRET"] = self._get_input(
                "Enter your Slack Client Secret: ",
                validate_api_key,
                "Invalid Slack Client Secret format. It should be a valid API key.",
                default_value=self.env_vars["slack"]["SLACK_CLIENT_SECRET"],
            )
            
            # Set default redirect URI if not already configured
            if not self.env_vars["slack"]["SLACK_REDIRECT_URI"]:
                self.env_vars["slack"]["SLACK_REDIRECT_URI"] = "http://localhost:3000/api/integrations/slack/callback"
            
            self.env_vars["slack"]["SLACK_REDIRECT_URI"] = self._get_input(
                "Enter your Slack Redirect URI: ",
                validate_url,
                "Invalid Slack Redirect URI format. It should be a valid URL.",
                default_value=self.env_vars["slack"]["SLACK_REDIRECT_URI"],
            )
            
            print_success("Slack configuration saved.")
        else:
            print_info("Skipping Slack configuration.")

    def collect_webhook_keys(self):
        """Collects the webhook configuration."""
        print_step(12, self.total_steps, "Collecting Webhook Configuration")

        # Check if we already have values configured
        has_existing = bool(self.env_vars["webhook"]["WEBHOOK_BASE_URL"])
        if has_existing:
            print_info(
                f"Found existing webhook URL: {self.env_vars['webhook']['WEBHOOK_BASE_URL']}"
            )
            print_info("Press Enter to keep current value or type a new one.")
        else:
            print_info("Webhook base URL is required for workflows to receive callbacks.")
            print_info("This must be a publicly accessible URL where Suna can receive webhooks.")
            print_info("For local development, you can use services like ngrok or localtunnel.")

        self.env_vars["webhook"]["WEBHOOK_BASE_URL"] = self._get_input(
            "Enter your webhook base URL (e.g., https://yourdomain.com): ",
            validate_url,
            "Invalid webhook base URL format. It should be a valid publicly accessible URL.",
            default_value=self.env_vars["webhook"]["WEBHOOK_BASE_URL"],
        )

        print_success("Webhook configuration saved.")

    def configure_env_files(self):
        """Configures and writes the .env files for frontend and backend."""
        print_step(13, self.total_steps, "Configuring Environment Files")
>>>>>>> 75dc15f9

        # --- Backend .env ---
        is_docker = self.env_vars["setup_method"] == "docker"
        redis_host = "redis" if is_docker else "localhost"
        rabbitmq_host = "rabbitmq" if is_docker else "localhost"

        backend_env = {
            "ENV_MODE": "local",
            **self.env_vars["supabase"],
            "REDIS_HOST": redis_host,
            "REDIS_PORT": "6379",
            "RABBITMQ_HOST": rabbitmq_host,
            "RABBITMQ_PORT": "5672",
            **self.env_vars["llm"],
            **self.env_vars["search"],
            **self.env_vars["rapidapi"],
            **self.env_vars["smithery"],
            **self.env_vars["qstash"],
            **self.env_vars["slack"],
            **self.env_vars["webhook"],
            **self.env_vars["mcp"],
            **self.env_vars.get("observability", {}),
            **self.env_vars["daytona"],
            "NEXT_PUBLIC_URL": "http://localhost:3000",
        }

        backend_env_content = f"# Generated by Suna install script for '{self.env_vars['setup_method']}' setup\n\n"
        for key, value in backend_env.items():
            backend_env_content += f"{key}={value or ''}\n"

        with open(os.path.join("backend", ".env"), "w") as f:
            f.write(backend_env_content)
        print_success("Created backend/.env file.")

        # --- Frontend .env.local ---
        frontend_env = {
            "NEXT_PUBLIC_SUPABASE_URL": self.env_vars["supabase"]["SUPABASE_URL"],
            "NEXT_PUBLIC_SUPABASE_ANON_KEY": self.env_vars["supabase"][
                "SUPABASE_ANON_KEY"
            ],
            "NEXT_PUBLIC_BACKEND_URL": "http://localhost:8000/api",
            "NEXT_PUBLIC_URL": "http://localhost:3000",
            "NEXT_PUBLIC_ENV_MODE": "LOCAL",
        }

        frontend_env_content = "# Generated by Suna install script\n\n"
        for key, value in frontend_env.items():
            frontend_env_content += f"{key}={value or ''}\n"

        with open(os.path.join("frontend", ".env.local"), "w") as f:
            f.write(frontend_env_content)
        print_success("Created frontend/.env.local file.")

    def setup_supabase_database(self):
        """Links the project to Supabase and pushes database migrations."""
<<<<<<< HEAD
        print_step(13, self.total_steps, "Setting up Supabase Database")
=======
        print_step(14, self.total_steps, "Setting up Supabase Database")
>>>>>>> 75dc15f9

        print_info(
            "This step will link your project to Supabase and push database migrations."
        )
        print_info(
            "You can skip this if you've already set up your database or prefer to do it manually."
        )

        # Check if Supabase info is already configured
        has_existing_supabase = any(self.env_vars["supabase"].values())

        if has_existing_supabase:
            prompt = "Do you want to skip the database setup? (Y/n): "
            default_skip = True
        else:
            prompt = "Do you want to skip the database setup? (y/N): "
            default_skip = False

        user_input = input(prompt).lower().strip()

        # Handle default behavior based on existing configuration
        if not user_input:
            skip_db_setup = default_skip
        else:
            skip_db_setup = user_input in ["y", "yes"]

        if skip_db_setup:
            print_info("Skipping Supabase database setup.")
            print_warning(
                "Remember to manually set up your Supabase database with the required migrations."
            )
            print_info(
                "You can find the migration files in the backend/supabase/migrations directory."
            )
            return

        try:
            subprocess.run(
                ["supabase", "--version"],
                check=True,
                capture_output=True,
                shell=IS_WINDOWS,
            )
        except (subprocess.SubprocessError, FileNotFoundError):
            print_error(
                "Supabase CLI not found. Install it from: https://supabase.com/docs/guides/cli"
            )
            print_info("You can skip this step and set up the database manually later.")
            skip_due_to_cli = (
                input("Skip database setup due to missing CLI? (y/N): ").lower().strip()
            )
            if skip_due_to_cli == "y":
                print_info("Skipping Supabase database setup.")
                return
            sys.exit(1)

        supabase_url = self.env_vars["supabase"]["SUPABASE_URL"]
        match = re.search(r"https://([^.]+)\.supabase\.co", supabase_url)
        if not match:
            print_error(f"Could not extract project reference from URL: {supabase_url}")
            sys.exit(1)
        project_ref = match.group(1)
        print_info(f"Detected Supabase project reference: {project_ref}")

        try:
            print_info("Logging into Supabase CLI...")
            subprocess.run(["supabase", "login"], check=True, shell=IS_WINDOWS)

            print_info(f"Linking to Supabase project {project_ref}...")
            subprocess.run(
                ["supabase", "link", "--project-ref", project_ref],
                cwd="backend",
                check=True,
                shell=IS_WINDOWS,
            )

            print_info("Pushing database migrations...")
            subprocess.run(
                ["supabase", "db", "push", "--linked"], cwd="backend", check=True, shell=IS_WINDOWS
            )
            print_success("Database migrations pushed successfully.")

            print_warning("IMPORTANT: You must manually expose the 'basejump' schema.")
            print_info(
                "In your Supabase dashboard, go to: Project Settings -> API -> Exposed schemas"
            )
            print_info("Ensure 'basejump' is checked, then save.")
            input("Press Enter once you've completed this step...")

        except subprocess.SubprocessError as e:
            print_error(f"Failed to set up Supabase database: {e}")
            print_error(
                "Please check the Supabase CLI output for errors and try again."
            )
            sys.exit(1)

    def install_dependencies(self):
        """Installs frontend and backend dependencies for manual setup."""
<<<<<<< HEAD
        print_step(14, self.total_steps, "Installing Dependencies")
=======
        print_step(15, self.total_steps, "Installing Dependencies")
>>>>>>> 75dc15f9
        if self.env_vars["setup_method"] == "docker":
            print_info(
                "Skipping dependency installation for Docker setup (will be handled by Docker Compose)."
            )
            return

        try:
            print_info("Installing frontend dependencies with npm...")
            subprocess.run(
                ["npm", "install"], cwd="frontend", check=True, shell=IS_WINDOWS
            )
            print_success("Frontend dependencies installed.")

            print_info("Installing backend dependencies with uv...")

            # Check if a virtual environment already exists
            venv_exists = os.path.exists(os.path.join("backend", ".venv"))

            if not venv_exists:
                print_info("Creating virtual environment...")
                subprocess.run(
                    ["uv", "venv"], cwd="backend", check=True, shell=IS_WINDOWS
                )
                print_success("Virtual environment created.")

            # Install dependencies in the virtual environment
            subprocess.run(
                ["uv", "sync"],
                cwd="backend",
                check=True,
                shell=IS_WINDOWS,
            )
            print_success("Backend dependencies and package installed.")

        except subprocess.SubprocessError as e:
            print_error(f"Failed to install dependencies: {e}")
            print_info("Please install dependencies manually and run the script again.")
            sys.exit(1)

    def start_suna(self):
        """Starts Suna using Docker Compose or shows instructions for manual startup."""
<<<<<<< HEAD
        print_step(15, self.total_steps, "Starting Suna")
=======
        print_step(16, self.total_steps, "Starting Suna")
>>>>>>> 75dc15f9
        if self.env_vars["setup_method"] == "docker":
            print_info("Starting Suna with Docker Compose...")
            try:
                subprocess.run(
                    ["docker", "compose", "up", "-d", "--build"],
                    check=True,
                    shell=IS_WINDOWS,
                )
                print_info("Waiting for services to spin up...")
                time.sleep(15)
                # A simple check to see if containers are running
                result = subprocess.run(
                    ["docker", "compose", "ps"],
                    capture_output=True,
                    text=True,
                    shell=IS_WINDOWS,
                )
                if "backend" in result.stdout and "frontend" in result.stdout:
                    print_success("Suna services are starting up!")
                else:
                    print_warning(
                        "Some services might not be running. Check 'docker compose ps' for details."
                    )
            except subprocess.SubprocessError as e:
                print_error(f"Failed to start Suna with Docker Compose: {e}")
                print_info(
                    "Try running 'docker compose up --build' manually to diagnose the issue."
                )
                sys.exit(1)
        else:
            print_info("All configurations are complete. Manual start is required.")

    def final_instructions(self):
        """Shows final instructions to the user."""
        print(f"\n{Colors.GREEN}{Colors.BOLD}✨ Suna Setup Complete! ✨{Colors.ENDC}\n")

        default_model = self.env_vars.get("llm", {}).get("MODEL_TO_USE", "N/A")
        print_info(
            f"Suna is configured to use {Colors.GREEN}{default_model}{Colors.ENDC} as the default LLM."
        )
        print_info(
            f"Delete the {Colors.RED}.setup_progress{Colors.ENDC} file to reset the setup."
        )

        if self.env_vars["setup_method"] == "docker":
            print_info("Your Suna instance is ready to use!")
            print("\nUseful Docker commands:")
            print(
                f"  {Colors.CYAN}docker compose ps{Colors.ENDC}         - Check service status"
            )
            print(
                f"  {Colors.CYAN}docker compose logs -f{Colors.ENDC}    - Follow logs"
            )
            print(
                f"  {Colors.CYAN}docker compose down{Colors.ENDC}       - Stop Suna services"
            )
            print(
                f"  {Colors.CYAN}python start.py{Colors.ENDC}           - To start or stop Suna services"
            )
        else:
            print_info(
                "To start Suna, you need to run these commands in separate terminals:"
            )
            print(
                f"\n{Colors.BOLD}1. Start Infrastructure (in project root):{Colors.ENDC}"
            )
            print(f"{Colors.CYAN}   docker compose up redis rabbitmq -d{Colors.ENDC}")

            print(f"\n{Colors.BOLD}2. Start Frontend (in a new terminal):{Colors.ENDC}")
            print(f"{Colors.CYAN}   cd frontend && npm run dev{Colors.ENDC}")

            print(f"\n{Colors.BOLD}3. Start Backend (in a new terminal):{Colors.ENDC}")
            print(f"{Colors.CYAN}   cd backend && python run api.py{Colors.ENDC}")

            print(
                f"\n{Colors.BOLD}4. Start Background Worker (in a new terminal):{Colors.ENDC}"
            )
            print(
                f"{Colors.CYAN}   cd backend && uv run dramatiq run_agent_background{Colors.ENDC}"
            )

        print("\nOnce all services are running, access Suna at: http://localhost:3000")


if __name__ == "__main__":
    wizard = SetupWizard()
    wizard.run()<|MERGE_RESOLUTION|>--- conflicted
+++ resolved
@@ -273,11 +273,7 @@
             else:
                 self.env_vars[key] = value
 
-<<<<<<< HEAD
-        self.total_steps = 15
-=======
-        self.total_steps = 16
->>>>>>> 75dc15f9
+        self.total_steps = 17
 
     def show_current_config(self):
         """Shows the current configuration status."""
@@ -343,25 +339,23 @@
         else:
             config_items.append(f"{Colors.YELLOW}○{Colors.ENDC} MCP encryption key")
 
-<<<<<<< HEAD
+        # Check Slack configuration
+        if self.env_vars["slack"]["SLACK_CLIENT_ID"]:
+            config_items.append(f"{Colors.GREEN}✓{Colors.ENDC} Slack (optional)")
+        else:
+            config_items.append(f"{Colors.CYAN}○{Colors.ENDC} Slack (optional)")
+
+        # Check Webhook configuration
+        if self.env_vars["webhook"]["WEBHOOK_BASE_URL"]:
+            config_items.append(f"{Colors.GREEN}✓{Colors.ENDC} Webhook")
+        else:
+            config_items.append(f"{Colors.YELLOW}○{Colors.ENDC} Webhook")
+
         # Check AgentOps observability (optional)
         if self.env_vars.get("observability", {}).get("AGENTOPS_API_KEY"):
             config_items.append(f"{Colors.GREEN}✓{Colors.ENDC} AgentOps (optional)")
         else:
             config_items.append(f"{Colors.CYAN}○{Colors.ENDC} AgentOps (optional)")
-=======
-        # Check Slack configuration
-        if self.env_vars["slack"]["SLACK_CLIENT_ID"]:
-            config_items.append(f"{Colors.GREEN}✓{Colors.ENDC} Slack (optional)")
-        else:
-            config_items.append(f"{Colors.CYAN}○{Colors.ENDC} Slack (optional)")
-
-        # Check Webhook configuration
-        if self.env_vars["webhook"]["WEBHOOK_BASE_URL"]:
-            config_items.append(f"{Colors.GREEN}✓{Colors.ENDC} Webhook")
-        else:
-            config_items.append(f"{Colors.YELLOW}○{Colors.ENDC} Webhook")
->>>>>>> 75dc15f9
 
         if any("✓" in item for item in config_items):
             print_info("Current configuration status:")
@@ -390,20 +384,13 @@
             self.run_step(8, self.collect_smithery_keys)
             self.run_step(9, self.collect_qstash_keys)
             self.run_step(10, self.collect_mcp_keys)
-<<<<<<< HEAD
-            self.run_step(11, self.collect_observability_keys)
-            self.run_step(12, self.configure_env_files)
-            self.run_step(13, self.setup_supabase_database)
-            self.run_step(14, self.install_dependencies)
-            self.run_step(15, self.start_suna)
-=======
             self.run_step(11, self.collect_slack_keys)
             self.run_step(12, self.collect_webhook_keys)
-            self.run_step(13, self.configure_env_files)
-            self.run_step(14, self.setup_supabase_database)
-            self.run_step(15, self.install_dependencies)
-            self.run_step(16, self.start_suna)
->>>>>>> 75dc15f9
+            self.run_step(13, self.collect_observability_keys)
+            self.run_step(14, self.configure_env_files)
+            self.run_step(15, self.setup_supabase_database)
+            self.run_step(16, self.install_dependencies)
+            self.run_step(17, self.start_suna)
 
             self.final_instructions()
 
@@ -958,10 +945,87 @@
 
         print_success("MCP configuration saved.")
 
-<<<<<<< HEAD
+    def collect_slack_keys(self):
+        """Collects the optional Slack configuration."""
+        print_step(11, self.total_steps, "Collecting Slack Configuration (Optional)")
+
+        # Check if we already have values configured
+        has_existing = any(self.env_vars["slack"].values())
+        if has_existing:
+            print_info(
+                "Found existing Slack configuration. Press Enter to keep current values or type new ones."
+            )
+        else:
+            print_info("Slack integration enables communication and notifications.")
+            print_info("Create a Slack app at https://api.slack.com/apps to get your credentials.")
+            print_info("You can skip this step and configure Slack later.")
+
+        # Ask if user wants to configure Slack
+        if not has_existing:
+            configure_slack = input("Do you want to configure Slack integration? (y/N): ").lower().strip()
+            if configure_slack != 'y':
+                print_info("Skipping Slack configuration.")
+                return
+
+        self.env_vars["slack"]["SLACK_CLIENT_ID"] = self._get_input(
+            "Enter your Slack Client ID (or press Enter to skip): ",
+            validate_api_key,
+            "Invalid Slack Client ID format. It should be a valid API key.",
+            allow_empty=True,
+            default_value=self.env_vars["slack"]["SLACK_CLIENT_ID"],
+        )
+        
+        if self.env_vars["slack"]["SLACK_CLIENT_ID"]:
+            self.env_vars["slack"]["SLACK_CLIENT_SECRET"] = self._get_input(
+                "Enter your Slack Client Secret: ",
+                validate_api_key,
+                "Invalid Slack Client Secret format. It should be a valid API key.",
+                default_value=self.env_vars["slack"]["SLACK_CLIENT_SECRET"],
+            )
+            
+            # Set default redirect URI if not already configured
+            if not self.env_vars["slack"]["SLACK_REDIRECT_URI"]:
+                self.env_vars["slack"]["SLACK_REDIRECT_URI"] = "http://localhost:3000/api/integrations/slack/callback"
+            
+            self.env_vars["slack"]["SLACK_REDIRECT_URI"] = self._get_input(
+                "Enter your Slack Redirect URI: ",
+                validate_url,
+                "Invalid Slack Redirect URI format. It should be a valid URL.",
+                default_value=self.env_vars["slack"]["SLACK_REDIRECT_URI"],
+            )
+            
+            print_success("Slack configuration saved.")
+        else:
+            print_info("Skipping Slack configuration.")
+
+    def collect_webhook_keys(self):
+        """Collects the webhook configuration."""
+        print_step(12, self.total_steps, "Collecting Webhook Configuration")
+
+        # Check if we already have values configured
+        has_existing = bool(self.env_vars["webhook"]["WEBHOOK_BASE_URL"])
+        if has_existing:
+            print_info(
+                f"Found existing webhook URL: {self.env_vars['webhook']['WEBHOOK_BASE_URL']}"
+            )
+            print_info("Press Enter to keep current value or type a new one.")
+        else:
+            print_info("Webhook base URL is required for workflows to receive callbacks.")
+            print_info("This must be a publicly accessible URL where Suna can receive webhooks.")
+            print_info("For local development, you can use services like ngrok or localtunnel.")
+
+        self.env_vars["webhook"]["WEBHOOK_BASE_URL"] = self._get_input(
+            "Enter your webhook base URL (e.g., https://yourdomain.com): ",
+            validate_url,
+            "Invalid webhook base URL format. It should be a valid publicly accessible URL.",
+            default_value=self.env_vars["webhook"]["WEBHOOK_BASE_URL"],
+        )
+
+        print_success("Webhook configuration saved.")
+
     def collect_observability_keys(self):
         """Collects the optional AgentOps observability configuration."""
-        print_step(11, self.total_steps, "Collecting Observability Configuration (Optional)")
+        print_step(13, self.total_steps, "Collecting Observability Configuration (Optional)")
 
         # Check if we already have values configured
         existing_key = self.env_vars.get("observability", {}).get("AGENTOPS_API_KEY", "")
@@ -1013,90 +1077,7 @@
 
     def configure_env_files(self):
         """Configures and writes the .env files for frontend and backend."""
-        print_step(12, self.total_steps, "Configuring Environment Files")
-=======
-    def collect_slack_keys(self):
-        """Collects the optional Slack configuration."""
-        print_step(11, self.total_steps, "Collecting Slack Configuration (Optional)")
-
-        # Check if we already have values configured
-        has_existing = any(self.env_vars["slack"].values())
-        if has_existing:
-            print_info(
-                "Found existing Slack configuration. Press Enter to keep current values or type new ones."
-            )
-        else:
-            print_info("Slack integration enables communication and notifications.")
-            print_info("Create a Slack app at https://api.slack.com/apps to get your credentials.")
-            print_info("You can skip this step and configure Slack later.")
-
-        # Ask if user wants to configure Slack
-        if not has_existing:
-            configure_slack = input("Do you want to configure Slack integration? (y/N): ").lower().strip()
-            if configure_slack != 'y':
-                print_info("Skipping Slack configuration.")
-                return
-
-        self.env_vars["slack"]["SLACK_CLIENT_ID"] = self._get_input(
-            "Enter your Slack Client ID (or press Enter to skip): ",
-            validate_api_key,
-            "Invalid Slack Client ID format. It should be a valid API key.",
-            allow_empty=True,
-            default_value=self.env_vars["slack"]["SLACK_CLIENT_ID"],
-        )
-        
-        if self.env_vars["slack"]["SLACK_CLIENT_ID"]:
-            self.env_vars["slack"]["SLACK_CLIENT_SECRET"] = self._get_input(
-                "Enter your Slack Client Secret: ",
-                validate_api_key,
-                "Invalid Slack Client Secret format. It should be a valid API key.",
-                default_value=self.env_vars["slack"]["SLACK_CLIENT_SECRET"],
-            )
-            
-            # Set default redirect URI if not already configured
-            if not self.env_vars["slack"]["SLACK_REDIRECT_URI"]:
-                self.env_vars["slack"]["SLACK_REDIRECT_URI"] = "http://localhost:3000/api/integrations/slack/callback"
-            
-            self.env_vars["slack"]["SLACK_REDIRECT_URI"] = self._get_input(
-                "Enter your Slack Redirect URI: ",
-                validate_url,
-                "Invalid Slack Redirect URI format. It should be a valid URL.",
-                default_value=self.env_vars["slack"]["SLACK_REDIRECT_URI"],
-            )
-            
-            print_success("Slack configuration saved.")
-        else:
-            print_info("Skipping Slack configuration.")
-
-    def collect_webhook_keys(self):
-        """Collects the webhook configuration."""
-        print_step(12, self.total_steps, "Collecting Webhook Configuration")
-
-        # Check if we already have values configured
-        has_existing = bool(self.env_vars["webhook"]["WEBHOOK_BASE_URL"])
-        if has_existing:
-            print_info(
-                f"Found existing webhook URL: {self.env_vars['webhook']['WEBHOOK_BASE_URL']}"
-            )
-            print_info("Press Enter to keep current value or type a new one.")
-        else:
-            print_info("Webhook base URL is required for workflows to receive callbacks.")
-            print_info("This must be a publicly accessible URL where Suna can receive webhooks.")
-            print_info("For local development, you can use services like ngrok or localtunnel.")
-
-        self.env_vars["webhook"]["WEBHOOK_BASE_URL"] = self._get_input(
-            "Enter your webhook base URL (e.g., https://yourdomain.com): ",
-            validate_url,
-            "Invalid webhook base URL format. It should be a valid publicly accessible URL.",
-            default_value=self.env_vars["webhook"]["WEBHOOK_BASE_URL"],
-        )
-
-        print_success("Webhook configuration saved.")
-
-    def configure_env_files(self):
-        """Configures and writes the .env files for frontend and backend."""
-        print_step(13, self.total_steps, "Configuring Environment Files")
->>>>>>> 75dc15f9
+        print_step(14, self.total_steps, "Configuring Environment Files")
 
         # --- Backend .env ---
         is_docker = self.env_vars["setup_method"] == "docker"
@@ -1152,11 +1133,7 @@
 
     def setup_supabase_database(self):
         """Links the project to Supabase and pushes database migrations."""
-<<<<<<< HEAD
-        print_step(13, self.total_steps, "Setting up Supabase Database")
-=======
-        print_step(14, self.total_steps, "Setting up Supabase Database")
->>>>>>> 75dc15f9
+        print_step(15, self.total_steps, "Setting up Supabase Database")
 
         print_info(
             "This step will link your project to Supabase and push database migrations."
@@ -1255,11 +1232,7 @@
 
     def install_dependencies(self):
         """Installs frontend and backend dependencies for manual setup."""
-<<<<<<< HEAD
-        print_step(14, self.total_steps, "Installing Dependencies")
-=======
-        print_step(15, self.total_steps, "Installing Dependencies")
->>>>>>> 75dc15f9
+        print_step(16, self.total_steps, "Installing Dependencies")
         if self.env_vars["setup_method"] == "docker":
             print_info(
                 "Skipping dependency installation for Docker setup (will be handled by Docker Compose)."
@@ -1301,11 +1274,7 @@
 
     def start_suna(self):
         """Starts Suna using Docker Compose or shows instructions for manual startup."""
-<<<<<<< HEAD
-        print_step(15, self.total_steps, "Starting Suna")
-=======
-        print_step(16, self.total_steps, "Starting Suna")
->>>>>>> 75dc15f9
+        print_step(17, self.total_steps, "Starting Suna")
         if self.env_vars["setup_method"] == "docker":
             print_info("Starting Suna with Docker Compose...")
             try:
