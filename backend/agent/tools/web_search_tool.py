--- conflicted
+++ resolved
@@ -319,16 +319,6 @@
                     "url": url,
                     "formats": ["markdown"]
                 }
-<<<<<<< HEAD
-                response = await client.post(
-                    f"{self.firecrawl_url}/v1/scrape",
-                    json=payload,
-                    headers=headers,
-                    timeout=60,
-                )
-                response.raise_for_status()
-                data = response.json()
-=======
                 
                 # Use longer timeout and retry logic for more reliability
                 max_retries = 3
@@ -360,7 +350,6 @@
                         # Don't retry on non-timeout errors
                         logging.error(f"Error during scraping: {str(e)}")
                         raise e
->>>>>>> b1582abb
 
             # Format the response
             title = data.get("data", {}).get("metadata", {}).get("title", "")
